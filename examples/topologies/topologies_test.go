package topologies

import (
	"fmt"
	"testing"
	"time"

	"github.com/perlin-network/noise/crypto"
	"github.com/perlin-network/noise/examples/basic/messages"
	"github.com/perlin-network/noise/network"
	"github.com/perlin-network/noise/network/builders"
)

const (
	host = "127.0.0.1"
	startPort = 19700
)

// MockProcessor implements the message handler
type MockProcessor struct {
	Mailbox chan *messages.BasicMessage
}

// Handle implements the network interface callback
func (n *MockProcessor) Handle(ctx *network.MessageContext) error {
	message := ctx.Message().(*messages.BasicMessage)
	n.Mailbox <- message
	return nil
}

// setupRingNodes setups the parameters of a ring topology
func setupRingNodes(startPort int) ([]int, map[string]map[string]struct{}) {
	var ports []int
	peers := map[string]map[string]struct{}{}
	numNodes := 4

	for i := 0; i < numNodes; i++ {
		ports = append(ports, startPort+i)
		addr := fmt.Sprintf("%s:%d", host, ports[i])

		// in a ring, each node is only connected to 2 others
		peers[addr] = map[string]struct{}{}
		peers[addr][fmt.Sprintf("%s:%d", host, startPort+(numNodes+i+1)%numNodes)] = struct{}{}
		peers[addr][fmt.Sprintf("%s:%d", host, startPort+(numNodes+i-1)%numNodes)] = struct{}{}
	}

	return ports, peers
}

func setupMeshNodes(startPort int) ([]int, map[string]map[string]struct{}) {
	var ports []int
	peers := map[string]map[string]struct{}{}

	edges := []struct {
		portOffset  int
		peerOffsets []int
	}{
		{portOffset: 0, peerOffsets: []int{1}},
		{portOffset: 1, peerOffsets: []int{0, 5, 2}},
		{portOffset: 2, peerOffsets: []int{1, 3, 5}},
		{portOffset: 3, peerOffsets: []int{2, 4}},
		{portOffset: 4, peerOffsets: []int{3, 5}},
		{portOffset: 5, peerOffsets: []int{1, 2, 4}},
	}

	for i, edge := range edges {
		ports = append(ports, startPort+edge.portOffset)
		addr := fmt.Sprintf("%s:%d", host, ports[i])

		peers[addr] = map[string]struct{}{}
		for _, po := range edge.peerOffsets {
			peers[addr][fmt.Sprintf("%s:%d", host, startPort+po)] = struct{}{}
		}
	}

	return ports, peers
}

func setupStarNodes(startPort int) ([]int, map[string]map[string]struct{}) {
	var ports []int
	peers := map[string]map[string]struct{}{}

	edges := []struct {
		portOffset  int
		peerOffsets []int
	}{
		{portOffset: 0, peerOffsets: []int{1, 2, 3, 4}},
		{portOffset: 1, peerOffsets: []int{0}},
		{portOffset: 2, peerOffsets: []int{0}},
		{portOffset: 3, peerOffsets: []int{0}},
		{portOffset: 4, peerOffsets: []int{0}},
	}

	for i, edge := range edges {
		ports = append(ports, startPort+edge.portOffset)
		addr := fmt.Sprintf("%s:%d", host, ports[i])

		peers[addr] = map[string]struct{}{}
		for _, po := range edge.peerOffsets {
			peers[addr][fmt.Sprintf("%s:%d", host, startPort+po)] = struct{}{}
		}
	}

	return ports, peers
}

func setupFullyConnectedNodes(startPort int) ([]int, map[string]map[string]struct{}) {
	var ports []int
	peers := map[string]map[string]struct{}{}
	peerMap := map[string]struct{}{}
	numNodes := 5

	for i := 0; i < numNodes; i++ {
		ports = append(ports, startPort+i)

		peerMap[fmt.Sprintf("%s:%d", host, ports[i])] = struct{}{}
	}

	for i := 0; i < numNodes; i++ {
		addr := fmt.Sprintf("%s:%d", host, ports[i])
		peers[addr] = peerMap
	}

	return ports, peers
}

func setupLineNodes(startPort int) ([]int, map[string]map[string]struct{}) {
	var ports []int
	peers := map[string]map[string]struct{}{}
	numNodes := 5

	for i := 0; i < numNodes; i++ {
		ports = append(ports, startPort+i)
		addr := fmt.Sprintf("%s:%d", host, ports[i])

		peers[addr] = map[string]struct{}{}
		if i > 0 {
			peers[addr][fmt.Sprintf("%s:%d", host, ports[i]-1)] = struct{}{}
		}
		if i < numNodes-1 {
			peers[addr][fmt.Sprintf("%s:%d", host, ports[i]+1)] = struct{}{}
		}
	}

	return ports, peers
}

func setupTreeNodes(startPort int) ([]int, map[string]map[string]struct{}) {
	var ports []int
	peers := map[string]map[string]struct{}{}

	edges := []struct {
		portOffset  int
		peerOffsets []int
	}{
		{portOffset: 0, peerOffsets: []int{1, 3}},
		{portOffset: 1, peerOffsets: []int{0, 2}},
		{portOffset: 2, peerOffsets: []int{1}},
		{portOffset: 3, peerOffsets: []int{0, 4, 5}},
		{portOffset: 4, peerOffsets: []int{3}},
		{portOffset: 5, peerOffsets: []int{3}},
	}

	for i, edge := range edges {
		ports = append(ports, startPort+edge.portOffset)
		addr := fmt.Sprintf("%s:%d", host, ports[i])

		peers[addr] = map[string]struct{}{}
		for _, po := range edge.peerOffsets {
			peers[addr][fmt.Sprintf("%s:%d", host, startPort+po)] = struct{}{}
		}
	}

	return ports, peers
}

// setupNodes sets up the networks and processors.
func setupNodes(ports []int) ([]*network.Network, []*MockProcessor, error) {
	var nodes []*network.Network
	var processors []*MockProcessor

	for _, port := range ports {
		builder := &builders.NetworkBuilder{}
		builder.SetKeys(crypto.RandomKeyPair())
		builder.SetAddress(fmt.Sprintf("kcp://%s:%d", host, port))

		// Excluding peer discovery to test non-fully connected topology.
		//discovery.BootstrapPeerDiscovery(builder)

		processor := &MockProcessor{Mailbox: make(chan *messages.BasicMessage, 1)}
		builder.AddProcessor((*messages.BasicMessage)(nil), processor)

		node, err := builder.BuildNetwork()
		if err != nil {
			return nil, nil, err
		}
		nodes = append(nodes, node)
		processors = append(processors, processor)

		go node.Listen()
	}

	// make sure all the servers are listening
	for _, node := range nodes {
		node.BlockUntilListening()
	}

	return nodes, processors, nil
}

// bootstrapNodes bootstraps assigned peers to specific nodes.
func bootstrapNodes(nodes []*network.Network, peers map[string]map[string]struct{}) error {
	for _, node := range nodes {
		if len(peers[node.Address]) == 0 {
			continue
		}

		var peerList []string
		for k := range peers[node.Address] {
			peerList = append(peerList, k)
		}

		// get nodes to start talking with each other
		node.Bootstrap(peerList...)

	}

	// Wait for all nodes to finish discovering other peers.
	time.Sleep(time.Duration(100*len(nodes)) * time.Millisecond)

	return nil
}

// broadcastTest will broadcast a message from the sender node, checks if the right peers receive it
<<<<<<< HEAD
func broadcastTest(t *testing.T, nodes []*network.Network, processors []*TopologyProcessor, peers map[string]map[string]struct{}, sender int) {
=======
func broadcastTest(nodes []*network.Network, processors []*MockProcessor, peers map[string]map[string]struct{}, sender int) {
>>>>>>> 2d32fa36
	timeout := 250 * time.Millisecond

	// Broadcast is an asynchronous call to send a message to other nodes
	expected := fmt.Sprintf("This is a broadcasted message from Node %d", sender)
	nodes[sender].Broadcast(&messages.BasicMessage{Message: expected})

	// check the messages
	for i := 0; i < len(nodes); i++ {
		if _, isPeer := peers[nodes[i].Address][nodes[sender].Address]; !isPeer || i == sender {
			// if not a peer or not the sender, should not receive anything
			select {
			case received := <-processors[sender].Mailbox:
				t.Errorf("Expected nothing in sending node %d, got %v\n", sender, received)
			case <-time.After(timeout):
				// this is the good case, don't want to receive anything
			}
		} else {
			// this is a connected peer, it should receive something
			select {
			case received := <-processors[i].Mailbox:
				// this is a receiving node, it should have just the one message buffered up
				if received.Message != expected {
					t.Errorf("Expected message '%s' for node %d --> %d, but got %v\n", expected, sender, i, received)
				}
			case <-time.After(timeout):
				t.Errorf("Expected a message for node %d --> %d, but it timed out\n", sender, i)
			}
		}
	}
}

func TestRing(t *testing.T) {
	t.Parallel()
	if testing.Short() {
		t.Skip("skipping ring test in short mode")
	}

	var nodes []*network.Network
	var processors []*MockProcessor
	var err error

	// create the topology
	ports, peers := setupRingNodes(startPort)

	// setup the cluster
	nodes, processors, err = setupNodes(ports)
	if err != nil {
		t.Fatal(err)
	}

	// setup node connections
	if err := bootstrapNodes(nodes, peers); err != nil {
		t.Fatal(err)
	}

	// have everyone send messages
	for i := 0; i < len(nodes); i++ {
		broadcastTest(t, nodes, processors, peers, i)
	}
}

func TestMesh(t *testing.T) {
	t.Parallel()
	if testing.Short() {
		t.Skip("skipping mesh test in short mode")
	}

	var nodes []*network.Network
	var processors []*MockProcessor
	var err error

	ports, peers := setupMeshNodes(startPort + 10)

	nodes, processors, err = setupNodes(ports)
	if err != nil {
		t.Fatal(err)
	}

	if err := bootstrapNodes(nodes, peers); err != nil {
		t.Fatal(err)
	}

	for i := 0; i < len(nodes); i++ {
		broadcastTest(t, nodes, processors, peers, i)
	}
}

func TestStar(t *testing.T) {
	t.Parallel()
	if testing.Short() {
		t.Skip("skipping star test in short mode")
	}

	var nodes []*network.Network
	var processors []*MockProcessor
	var err error

	ports, peers := setupStarNodes(startPort + 20)

	nodes, processors, err = setupNodes(ports)
	if err != nil {
		t.Fatal(err)
	}

	if err := bootstrapNodes(nodes, peers); err != nil {
		t.Fatal(err)
	}

	for i := 0; i < len(nodes); i++ {
		broadcastTest(t, nodes, processors, peers, i)
	}
}

func TestFullyConnected(t *testing.T) {
	t.Parallel()
	if testing.Short() {
		t.Skip("skipping fully connected test in short mode")
	}

	var nodes []*network.Network
	var processors []*MockProcessor
	var err error

	ports, peers := setupFullyConnectedNodes(startPort + 30)

	nodes, processors, err = setupNodes(ports)
	if err != nil {
		t.Fatal(err)
	}

	if err := bootstrapNodes(nodes, peers); err != nil {
		t.Fatal(err)
	}

	for i := 0; i < len(nodes); i++ {
		broadcastTest(t, nodes, processors, peers, i)
	}
}

func TestLine(t *testing.T) {
	t.Parallel()
	if testing.Short() {
		t.Skip("skipping line test in short mode")
	}

	var nodes []*network.Network
	var processors []*MockProcessor
	var err error

	ports, peers := setupLineNodes(startPort + 40)

	nodes, processors, err = setupNodes(ports)
	if err != nil {
		t.Fatal(err)
	}

	if err := bootstrapNodes(nodes, peers); err != nil {
		t.Fatal(err)
	}

	for i := 0; i < len(nodes); i++ {
		broadcastTest(t, nodes, processors, peers, i)
	}
}

func TestTree(t *testing.T) {
	t.Parallel()
	if testing.Short() {
		t.Skip("skipping tree test in short mode")
	}

	var nodes []*network.Network
	var processors []*MockProcessor
	var err error

	ports, peers := setupTreeNodes(startPort + 50)

	nodes, processors, err = setupNodes(ports)
	if err != nil {
		t.Fatal(err)
	}

	if err := bootstrapNodes(nodes, peers); err != nil {
		t.Fatal(err)
	}

	for i := 0; i < len(nodes); i++ {
		broadcastTest(t, nodes, processors, peers, i)
	}
}<|MERGE_RESOLUTION|>--- conflicted
+++ resolved
@@ -12,7 +12,7 @@
 )
 
 const (
-	host = "127.0.0.1"
+	host      = "127.0.0.1"
 	startPort = 19700
 )
 
@@ -232,11 +232,7 @@
 }
 
 // broadcastTest will broadcast a message from the sender node, checks if the right peers receive it
-<<<<<<< HEAD
-func broadcastTest(t *testing.T, nodes []*network.Network, processors []*TopologyProcessor, peers map[string]map[string]struct{}, sender int) {
-=======
-func broadcastTest(nodes []*network.Network, processors []*MockProcessor, peers map[string]map[string]struct{}, sender int) {
->>>>>>> 2d32fa36
+func broadcastTest(t *testing.T, nodes []*network.Network, processors []*MockProcessor, peers map[string]map[string]struct{}, sender int) {
 	timeout := 250 * time.Millisecond
 
 	// Broadcast is an asynchronous call to send a message to other nodes

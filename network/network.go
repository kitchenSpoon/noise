package network

import (
	"fmt"
	"math/rand"
	"strconv"
	"strings"

	"github.com/golang/glog"
	"github.com/golang/protobuf/proto"
	"github.com/perlin-network/noise/crypto"
	"github.com/perlin-network/noise/dht"
	"github.com/perlin-network/noise/peer"
	"github.com/perlin-network/noise/protobuf"
	"github.com/pkg/errors"
	"github.com/xtaci/kcp-go"
)

// Network represents the current networking state for this node.
type Network struct {
	// Routing table.
	Routes *dht.RoutingTable

	// Node's keypair.
	Keys *crypto.KeyPair

	// Node's Network information.
	// The Address is `Host:Port`.
	Host string
	Port uint16

	// Map of incomingStream message processors for the Network.
	// map[string]MessageProcessor
	Processors *StringMessageProcessorSyncMap

	// Node's cryptographic ID.
	ID peer.ID

	// Map of connection addresses (string) <-> *Network.PeerClient
	// so that the Network doesn't dial multiple times to the same ip
	Peers *StringPeerClientSyncMap

	// <-Listening will block a goroutine until this node is listening for peers.
	Listening chan struct{}
}

// Address returns a formated host:port string
func (n *Network) Address() string {
	return n.Host + ":" + strconv.Itoa(int(n.Port))
}

// Listen starts listening for peers on a port.
func (n *Network) Listen() {
	listener, err := kcp.ListenWithOptions(":"+strconv.Itoa(int(n.Port)), nil, 10, 3)
	if err != nil {
		glog.Fatal(err)
		return
	}

	close(n.Listening)

	glog.Infof("Listening for peers on port %d.", n.Port)

	// Handle new clients.
	for {
		if conn, err := listener.Accept(); err == nil {
			go n.Ingest(conn)
		} else {
			glog.Error(err)
		}
	}
}

// Client either creates or returns a cached peer client given its host address.
func (n *Network) Client(address string) (*PeerClient, error) {
	address = strings.TrimSpace(address)
	if len(address) == 0 {
		return nil, fmt.Errorf("cannot dial, address was empty")
	}

	address, err := ToUnifiedAddress(address)
	if err != nil {
		return nil, err
	}

	if address == n.Address() {
		return nil, errors.New("peer should not dial itself")
	}

	if client, exists := n.Peers.Load(address); exists {
		return client, nil
	}

	client := createPeerClient(n)
	n.Peers.Store(address, client)

	return client, nil
}

// BlockUntilListening blocks until this node is listening for new peers.
func (n *Network) BlockUntilListening() {
<<<<<<< HEAD
	for len(n.Listening) == 0 {
	}
=======
	<-n.Listening
>>>>>>> 09bc2455
}

// Bootstrap with a number of peers and commence a handshake.
func (n *Network) Bootstrap(addresses ...string) {
	n.BlockUntilListening()

	addresses = FilterPeers(n.Host, n.Port, addresses)

	for _, address := range addresses {
		client, err := n.Dial(address)
		if err != nil {
			glog.Warning(err)
			continue
		}

		// Send a handshake request.
		err = client.Tell(&protobuf.HandshakeRequest{})
		if err != nil {
			glog.Error(err)
			continue
		}
	}
}

// Dial establishes a connection to a peer and returns a PeerClient instance to it.
func (n *Network) Dial(address string) (*PeerClient, error) {
	client, err := n.Client(address)
	if err != nil {
		return nil, err
	}

	err = client.establishConnection(address)
	if err != nil {
		glog.Warningf("Failed to connect to peer %s err=[%+v]\n", address, err)
		return nil, err
	}

	return client, nil
}

// Broadcast asynchronously broadcasts a message to all peer clients.
func (n *Network) Broadcast(message proto.Message) {
	n.Peers.Range(func(key string, client *PeerClient) bool {
		err := client.Tell(message)

		if err != nil {
			glog.Warningf("Failed to send message to peer %v [err=%s]", client.Id, err)
		}

		return true
	})
}

// BroadcastByAddresses broadcasts a message to a set of peer clients denoted by their addresses.
func (n *Network) BroadcastByAddresses(message proto.Message, addresses ...string) {
	for _, address := range addresses {
		if client, ok := n.Peers.Load(address); ok {
			err := client.Tell(message)

			if err != nil {
				glog.Warningf("Failed to send message to peer %s [err=%s]", client.Id.Address, err)
			}

			client.Close()
		} else {
			glog.Warningf("Failed to send message to peer %s; peer does not exist.", address)
		}
	}
}

// BroadcastByIds broadcasts a message to a set of peer clients denoted by their peer IDs.
func (n *Network) BroadcastByIds(message proto.Message, ids ...peer.ID) {
	for _, id := range ids {
		if client, ok := n.Peers.Load(id.Address); ok {
			err := client.Tell(message)

			if err != nil {
				glog.Warningf("Failed to send message to peer %s [err=%s]", client.Id.Address, err)
			}

			client.Close()
		} else {
			glog.Warningf("Failed to send message to peer %s; peer does not exist.", id)
		}
	}
}

// BroadcastRandomly asynchronously broadcast message to random selected K peers.
// Does not guarantee broadcasting to exactly K peers.
func (n *Network) BroadcastRandomly(message proto.Message, K int) {
	var addresses []string

	n.Peers.Range(func(key string, client *PeerClient) bool {
		addresses = append(addresses, client.Id.Address)

		// Limit total amount of addresses in case we have a lot of peers.
		if len(addresses) > K*3 {
			return false
		}

		return true
	})

	// Flip a coin and shuffle :).
	rand.Shuffle(len(addresses), func(i, j int) {
		addresses[i], addresses[j] = addresses[j], addresses[i]
	})

	if len(addresses) < K {
		K = len(addresses)
	}

	n.BroadcastByAddresses(message, addresses[:K]...)
}<|MERGE_RESOLUTION|>--- conflicted
+++ resolved
@@ -99,12 +99,7 @@
 
 // BlockUntilListening blocks until this node is listening for new peers.
 func (n *Network) BlockUntilListening() {
-<<<<<<< HEAD
-	for len(n.Listening) == 0 {
-	}
-=======
 	<-n.Listening
->>>>>>> 09bc2455
 }
 
 // Bootstrap with a number of peers and commence a handshake.

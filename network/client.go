package network

import (
	"time"

	"github.com/golang/glog"
	"github.com/golang/protobuf/proto"
	"github.com/golang/protobuf/ptypes"
	"github.com/perlin-network/noise/network/backoff"
	"github.com/perlin-network/noise/network/rpc"
	"github.com/perlin-network/noise/peer"
	"github.com/perlin-network/noise/protobuf"
	"github.com/pkg/errors"
	"github.com/xtaci/kcp-go"
	"github.com/xtaci/smux"
)

// PeerClient represents a single incoming peers client.
type PeerClient struct {
	Network *Network

	Id *peer.ID

	Session *smux.Session

	Backoff *backoff.Backoff
}

// createPeerClient creates a stub peer client.
func createPeerClient(network *Network) *PeerClient {
	return &PeerClient{Network: network, Backoff: &backoff.Backoff{}}
}

// Dial attempts to establish or reestablish a session by dialing a peer's address.
// If peer is not dial-able, will attempt to retry using backoff until max attempts
// reached (which will then error).
func (c *PeerClient) Dial(address string) error {
	if c.Session != nil && !c.Session.IsClosed() {
		err := c.Session.Close()
		if err != nil {
			glog.Error(err)
			return err
		}
	}

	var dialer *kcp.UDPSession
	var err error
	c.Backoff.Reset()
	for !c.Backoff.TimeoutExceeded() {
		dialer, err = kcp.DialWithOptions(address, nil, 10, 3)
		// Failed to open session. Retry.
		if err != nil {
			glog.Error(err)
			d := c.Backoff.NextDuration()
			time.Sleep(d)
			continue
		}

<<<<<<< HEAD
		break
	}
	if c.Backoff.TimeoutExceeded() {
		c.Close()
		return errors.New("max connection attempts exceeded")
	}

	c.Session, err = smux.Client(dialer, muxConfig())
=======
	// Failed to connect.
	if err != nil {
		glog.Error(err)
		return err
	}

	c.Session, err = smux.Client(dialer, muxConfig())

	// Failed to open session.
>>>>>>> 3c8af087
	if err != nil {
		glog.Error(err)
		return err
	}

	// Cache the peer's client.
	c.Network.Peers.Store(address, c)

	return nil
}

func (c *PeerClient) Redial() error {
	return c.Dial(c.Id.Address)
}

// Close stops all sessions/streams and cleans up the nodes
// routing table. Errors if session fails to close.
func (c *PeerClient) Close() {
	// Disconnect the user.
	if c.Id != nil {
		if c.Network.Routes != nil && c.Network.Routes.PeerExists(*c.Id) {
			c.Network.Routes.RemovePeer(*c.Id)
			c.Network.Peers.Delete(c.Id.Address)

			glog.Infof("Peer %s has disconnected.", c.Id.Address)
		}
	}

	if c.Session != nil && !c.Session.IsClosed() {
		err := c.Session.Close()
		if err != nil {
			glog.Error(err)
		}
	}
}

// PrepareMessage marshals a message into a proto.Message and signs it with this
// nodes private key. Errors if the message is null.
func (c *PeerClient) PrepareMessage(message proto.Message) (*protobuf.Message, error) {
	if message == nil {
		return nil, errors.New("message is null")
	}

	raw, err := ptypes.MarshalAny(message)
	if err != nil {
		return nil, err
	}

	id := protobuf.ID(c.Network.ID)

	signature, err := c.Network.Keys.Sign(raw.Value)
	if err != nil {
		return nil, err
	}

	msg := &protobuf.Message{
		Message:   raw,
		Sender:    &id,
		Signature: signature,
	}

	return msg, nil
}

// Tell asynchronously emit a message to a given peer.
func (c *PeerClient) Tell(message proto.Message) error {
	if c.Session == nil {
		return errors.New("client session nil")
	}

	// Open a new stream.
	stream, err := c.Session.OpenStream()
	if err != nil {
		return err
	}
	defer stream.Close()

	// Send message bytes.
	err = c.sendMessage(stream, message)
	if err != nil {
		if err.Error() == "broken pipe" {
			c.Redial()
		}
		return err
	}

	return nil
}

// Request requests for a response for a request sent to a given peer.
func (c *PeerClient) Request(req *rpc.Request) (proto.Message, error) {
	if c.Session == nil {
		return nil, errors.New("client session nil")
	}

	// Open a new stream.
	stream, err := c.Session.OpenStream()
	if err != nil {
		return nil, err
	}
	defer stream.Close()

	stream.SetDeadline(time.Now().Add(req.Timeout))

	// Send request bytes.
	err = c.sendMessage(stream, req.Message)
	if err != nil {
		if err.Error() == "broken pipe" {
			c.Redial()
		}
		return nil, err
	}

	// Await for response message.
	res, err := c.receiveMessage(stream)
	if err != nil {
		if err.Error() == "broken pipe" {
			c.Redial()
		}
		return nil, err
	}

	// Unmarshal response protobuf.
	var ptr ptypes.DynamicAny
	if err := ptypes.UnmarshalAny(res.Message, &ptr); err != nil {
		return nil, err
	}

	return ptr.Message, nil
}<|MERGE_RESOLUTION|>--- conflicted
+++ resolved
@@ -56,7 +56,6 @@
 			continue
 		}
 
-<<<<<<< HEAD
 		break
 	}
 	if c.Backoff.TimeoutExceeded() {
@@ -65,17 +64,6 @@
 	}
 
 	c.Session, err = smux.Client(dialer, muxConfig())
-=======
-	// Failed to connect.
-	if err != nil {
-		glog.Error(err)
-		return err
-	}
-
-	c.Session, err = smux.Client(dialer, muxConfig())
-
-	// Failed to open session.
->>>>>>> 3c8af087
 	if err != nil {
 		glog.Error(err)
 		return err
